--- conflicted
+++ resolved
@@ -10,11 +10,9 @@
 # from packages.jobs.importers.importer_ucat_job import main as importar_ucat
 # from packages.jobs.importers.importer_ucmt_job import main as importar_ucmt
 from packages.jobs.importers.importer_ucbt_job import main as importar_ucbt
-<<<<<<< HEAD
 # from packages.jobs.importers.importer_ponnot_job import main as importar_ponnot
-=======
 from packages.jobs.importers.importer_ponnot_job import main as importar_ponnot
->>>>>>> 40c659ee
+
 
 # Diretório onde os arquivos GDB descompactados são salvos
 GDB_DIR = Path("data/downloads")
@@ -24,11 +22,9 @@
     # "UCAT_tab": importar_ucat,
     # "UCMT_tab": importar_ucmt,
     "UCBT_tab": importar_ucbt,
-<<<<<<< HEAD
+
     # "PONNOT":   importar_ponnot,
-=======
     "PONNOT":   importar_ponnot,
->>>>>>> 40c659ee
 }
 
 
