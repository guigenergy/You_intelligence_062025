<<<<<<< HEAD
# apps/api/services/config.py
=======
>>>>>>> 64a25dba
from functools import lru_cache
from urllib.parse import quote
from pydantic_settings import BaseSettings, SettingsConfigDict

<<<<<<< HEAD
class Settings(BaseSettings):
    db_host: str
    db_name: str
    db_user: str
    db_pass: str
    db_port: int = 5432

    # opcionais
    db_schema: str | None = "intel_lead"
    db_sslmode: str | None = None  # ex: "require"
    postgres_dsn: str | None = None

    api_name: str = "Youon Intelligence API"
    api_version: str = "0.1.0"
=======
>>>>>>> 64a25dba

class Settings(BaseSettings):
    model_config = SettingsConfigDict(
        env_file=".env",
        env_file_encoding="utf-8",
        extra="allow"  # 🔥 Permite variáveis extras como google_api_key, cnkja_token, etc.
    )

<<<<<<< HEAD
=======
    db_host: str
    db_name: str
    db_user: str
    db_pass: str
    db_port: int = 5432
    db_schema: str
    db_sslmode: str
    postgres_dsn: str | None = None

    api_name: str = "Youon Intelligence API"
    api_version: str = "0.1.0"
>>>>>>> 64a25dba

    @property
    def dsn(self) -> str:
        if self.postgres_dsn:
            return self.postgres_dsn
        user = quote(self.db_user)
        pwd  = quote(self.db_pass)
        return f"postgresql+asyncpg://{user}:{pwd}@{self.db_host}:{self.db_port}/{self.db_name}"



@lru_cache
def get_settings() -> Settings:
    return Settings()<|MERGE_RESOLUTION|>--- conflicted
+++ resolved
@@ -1,12 +1,8 @@
-<<<<<<< HEAD
-# apps/api/services/config.py
-=======
->>>>>>> 64a25dba
+
 from functools import lru_cache
 from urllib.parse import quote
 from pydantic_settings import BaseSettings, SettingsConfigDict
 
-<<<<<<< HEAD
 class Settings(BaseSettings):
     db_host: str
     db_name: str
@@ -21,8 +17,6 @@
 
     api_name: str = "Youon Intelligence API"
     api_version: str = "0.1.0"
-=======
->>>>>>> 64a25dba
 
 class Settings(BaseSettings):
     model_config = SettingsConfigDict(
@@ -31,8 +25,6 @@
         extra="allow"  # 🔥 Permite variáveis extras como google_api_key, cnkja_token, etc.
     )
 
-<<<<<<< HEAD
-=======
     db_host: str
     db_name: str
     db_user: str
@@ -44,7 +36,6 @@
 
     api_name: str = "Youon Intelligence API"
     api_version: str = "0.1.0"
->>>>>>> 64a25dba
 
     @property
     def dsn(self) -> str:
