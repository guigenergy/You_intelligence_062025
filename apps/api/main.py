--- conflicted
+++ resolved
@@ -4,11 +4,9 @@
 from apps.api.services.config import get_settings
 from apps.api.routes.health import router as health_router
 from apps.api.routes.leads_routes import router as leads_router
-<<<<<<< HEAD
-from apps.api.routes.analise_routes import router as analise_router
-=======
+
 from apps.api.routes.detetive_routes import router as detetive_router  # ✅ adicionado
->>>>>>> 64a25dba
+
 
 from apps.api.routes import admin_routes
 
@@ -32,11 +30,6 @@
 # 👇 aqui estão suas rotas registradas
 app.include_router(health_router, prefix="/v1")
 app.include_router(leads_router, prefix="/v1")
-<<<<<<< HEAD
 app.include_router(analise_router, prefix="/v1")
-
-# Rotas do painel Admin
-=======
 app.include_router(detetive_router)  # ✅ isso habilita a rota do modo detetive
->>>>>>> 64a25dba
 app.include_router(admin_routes.router)