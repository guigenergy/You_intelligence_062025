--- conflicted
+++ resolved
@@ -1,12 +1,10 @@
-<<<<<<< HEAD
 from typing import Optional, List, Dict
 from pydantic import BaseModel, ConfigDict
 from datetime import datetime
-=======
+
 from pydantic import BaseModel
 from typing import Optional, List, Dict, Any
 from datetime import datetime, date
->>>>>>> 64a25dba
 
 # -------------------------------
 # 📌 Schema principal de listagem
@@ -100,7 +98,6 @@
     status: str
     data_execucao: datetime
 
-<<<<<<< HEAD
 class LeadDetalhadoOut(BaseModel):
     model_config = ConfigDict(from_attributes=True)
 
@@ -152,8 +149,6 @@
     media_demanda_ponta: Optional[float] = None
     media_demanda_fora: Optional[float] = None
 
-   
-=======
 
 
 class EmpresaInfo(BaseModel):
@@ -199,5 +194,4 @@
     possiveis_matches: List[Dict[str, Any]]
     match_principal: Optional[Dict[str, Any]] = None
     diagnostico: Optional[Dict[str, Any]] = None
-    score_confianca: float
->>>>>>> 64a25dba
+    score_confianca: float